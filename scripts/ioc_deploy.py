--- conflicted
+++ resolved
@@ -33,11 +33,7 @@
 import sys
 from pathlib import Path
 from tempfile import TemporaryDirectory
-<<<<<<< HEAD
 from typing import Iterator, List, Tuple
-=======
-from typing import Tuple
->>>>>>> 1ab5b217
 
 EPICS_SITE_TOP_DEFAULT = "/cds/group/pcds/epics"
 GITHUB_ORG_DEFAULT = "pcdshub"
@@ -187,7 +183,6 @@
         )
         return ReturnCode.EXCEPTION
 
-<<<<<<< HEAD
     deploy_info = get_deploy_info(args)
     deploy_dir = deploy_info.deploy_dir
     pkg_name = deploy_info.pkg_name
@@ -198,22 +193,6 @@
             f"Something went wrong at package/tag normalization: package {pkg_name} at version {rel_name}"
         )
         return ReturnCode.EXCEPTION
-=======
-    logger.info("Running ioc-deploy: checking inputs")
-    upd_name = finalize_name(
-        name=args.name,
-        github_org=args.github_org,
-        ioc_dir=args.ioc_dir,
-        verbose=args.verbose,
-    )
-    upd_rel = finalize_tag(
-        name=upd_name,
-        github_org=args.github_org,
-        release=args.release,
-        verbose=args.verbose,
-    )
-    deploy_dir = get_target_dir(name=upd_name, ioc_dir=args.ioc_dir, release=upd_rel)
->>>>>>> 1ab5b217
 
     logger.info(f"Deploying {args.github_org}/{pkg_name} at {rel_name} to {deploy_dir}")
     if Path(deploy_dir).exists():
@@ -251,7 +230,6 @@
     return ReturnCode.SUCCESS
 
 
-<<<<<<< HEAD
 def main_perms(args: CliArgs) -> int:
     """
     All main steps of the only-apply-permissions script.
@@ -295,7 +273,7 @@
     """
     if args.name and args.github_org:
         pkg_name = finalize_name(
-            name=args.name, github_org=args.github_org, verbose=args.verbose
+            name=args.name, github_org=args.github_org, ioc_dir=args.ioc_dir, verbose=args.verbose
         )
     else:
         pkg_name = None
@@ -318,10 +296,7 @@
     return DeployInfo(deploy_dir=deploy_dir, pkg_name=pkg_name, rel_name=rel_name)
 
 
-def finalize_name(name: str, github_org: str, verbose: bool) -> str:
-=======
 def finalize_name(name: str, github_org: str, ioc_dir: str, verbose: bool) -> str:
->>>>>>> 1ab5b217
     """
     Check if name is present in org, is well-formed, and has correct casing.
 
